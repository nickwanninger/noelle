/*
 * Copyright 2016 - 2020  Angelo Matni, Simone Campanoni
 *
 * Permission is hereby granted, free of charge, to any person obtaining a copy of this software and associated documentation files (the "Software"), to deal in the Software without restriction, including without limitation the rights to use, copy, modify, merge, publish, distribute, sublicense, and/or sell copies of the Software, and to permit persons to whom the Software is furnished to do so, subject to the following conditions:

 * The above copyright notice and this permission notice shall be included in all copies or substantial portions of the Software.

 * THE SOFTWARE IS PROVIDED "AS IS", WITHOUT WARRANTY OF ANY KIND, EXPRESS OR IMPLIED, INCLUDING BUT NOT LIMITED TO THE WARRANTIES OF MERCHANTABILITY, FITNESS FOR A PARTICULAR PURPOSE AND NONINFRINGEMENT. 
 * IN NO EVENT SHALL THE AUTHORS OR COPYRIGHT HOLDERS BE LIABLE FOR ANY CLAIM, DAMAGES OR OTHER LIABILITY, WHETHER IN AN ACTION OF CONTRACT, TORT OR OTHERWISE, ARISING FROM, OUT OF OR IN CONNECTION WITH THE SOFTWARE OR THE USE OR OTHER DEALINGS IN THE SOFTWARE.
 */
#include "LoopCarriedDependencies.hpp"

using namespace llvm;

LoopCarriedDependencies::LoopCarriedDependencies (
  const LoopsSummary &LIS,
  const DominatorSummary &DS,
  PDG &dgForLoops
) : loopCarriedDependenciesMap{} {

  for (auto &loop : LIS.loops) {
    loopCarriedDependenciesMap[loop.get()] = Criticisms();
  }

  for (auto edge : dgForLoops.getEdges()) {
    auto loop = getLoopOfLCD(LIS, DS, edge);
    if (!loop) continue;
    loopCarriedDependenciesMap[loop].insert(edge);
  }
}

LoopCarriedDependencies::LoopCarriedDependencies (
  const LoopsSummary &LIS,
  const DominatorSummary &DS,
  SCCDAG &sccdagForLoops
) : loopCarriedDependenciesMap{} {

  for (auto &loop : LIS.loops) {
    loopCarriedDependenciesMap[loop.get()] = Criticisms();
  }

  for (auto sccNode : sccdagForLoops.getNodes()) {
    auto scc = sccNode->getT();
    for (auto edge : scc->getEdges()) {
      auto loop = getLoopOfLCD(LIS, DS, edge);
      if (!loop) continue;
      loopCarriedDependenciesMap[loop].insert(edge);
<<<<<<< HEAD
=======
    }   
  }
}

void LoopCarriedDependencies::setLoopCarriedDependencies (
  const LoopsSummary &LIS,
  const DominatorSummary &DS,
  PDG &dgForLoops
) {

  for (auto edge : dgForLoops.getEdges()) {
    auto loop = getLoopOfLCD(LIS, DS, edge);
    if (!loop) continue;
    edge->setLoopCarried(true);
  }
}

void LoopCarriedDependencies::setLoopCarriedDependencies (
  const LoopsSummary &LIS,
  const DominatorSummary &DS,
  SCCDAG &sccdagForLoops
) {

  for (auto sccNode : sccdagForLoops.getNodes()) {
    auto scc = sccNode->getT();
    for (auto edge : scc->getEdges()) {
      auto loop = getLoopOfLCD(LIS, DS, edge);
      if (!loop) continue;
>>>>>>> 9e768180
      edge->setLoopCarried(true);
    }
  }
}

LoopStructure * LoopCarriedDependencies::getLoopOfLCD(const LoopsSummary &LIS, const DominatorSummary &DS, DGEdge<Value> *edge) {
  auto producer = edge->getOutgoingT();
  auto consumer = edge->getIncomingT();
  if (!isa<Instruction>(producer)) return nullptr ;
  if (!isa<Instruction>(consumer)) return nullptr ;

  auto producerI = dyn_cast<Instruction>(producer);
  auto consumerI = dyn_cast<Instruction>(consumer);
  auto producerLoop = LIS.getLoop(*producerI);
  auto consumerLoop = LIS.getLoop(*consumerI);
  if (!producerLoop || !consumerLoop) return nullptr ;

  if (producerI == consumerI || !DS.DT.dominates(producerI, consumerI)) {
    auto producerLevel = producerLoop->getNestingLevel();
    auto consumerLevel = consumerLoop->getNestingLevel();
    auto isMemoryDependenceThusCanCrossLoops = edge->isMemoryDependence();
    auto isControlDependence = edge->isControlDependence();

    /*
     * If a memory-less data dependence producer cannot reach the header of the loop without reaching the consumer, then this is a false positive match.
     */
    if (!edge->isMemoryDependence() && edge->isDataDependence()) {
      auto producerB = producerI->getParent();
      auto consumerB = consumerI->getParent();
      bool mustProducerReachConsumerBeforeHeader = !canBasicBlockReachHeaderBeforeOther(*consumerLoop, producerB, consumerB);

      if (mustProducerReachConsumerBeforeHeader) {
        return nullptr ;
      }
    }

    return consumerLoop;
  }

  return nullptr ;
}

std::set<DGEdge<Value> *> LoopCarriedDependencies::getLoopCarriedDependenciesForLoop (PDG &LoopDG) const {
  std::set<DGEdge<Value> *> LCEdges;
  for (auto edge : LoopDG.getEdges()) {
    if (edge->isLoopCarriedDependence()) {
      LCEdges.insert(edge);
    }
  }
  return LCEdges;
}

Criticisms LoopCarriedDependencies::getLoopCarriedDependenciesForLoop (const LoopStructure &LS) const {
  assert(loopCarriedDependenciesMap.find(&LS) != loopCarriedDependenciesMap.end());
  return loopCarriedDependenciesMap.at(&LS);
}

bool LoopCarriedDependencies::canBasicBlockReachHeaderBeforeOther (
  const LoopStructure &LS,
  BasicBlock *I,
  BasicBlock *J
) {

  assert(LS.isIncluded(I) && LS.isIncluded(J));

  // I->print(errs() << "Source:\n");
  // J->print(errs() << "Destination:\n");

  /*
   * If the source is the destination, the loop must be at a later iteration
   */
  if (I == J) {
    return true;
  }

  auto header = LS.getHeader();
  auto exitsVector = LS.getLoopExitBasicBlocks();
  std::set<BasicBlock *> exits(exitsVector.begin(), exitsVector.end());
  std::queue<BasicBlock *> queue;
  std::unordered_set<BasicBlock *> enqueued;
  queue.push(I);
  enqueued.insert(I);
  bool isJReached = false;

  while (!queue.empty()) {
    auto B = queue.front();
    queue.pop();

    /*
     * Check if the successor is the header block
     * Check if the successor is an exit block; if so, do not traverse further
     * Check if the destination is reached; if so, do not traverse further
     */
    if (B == header) return true;
    if (exits.find(B) != exits.end()) continue;
    if (B == J) {
      isJReached = true;
      continue;
    }

    for (auto succIter = succ_begin(B); succIter != succ_end(B); ++succIter) {
      auto succ = *succIter;

      /*
       * Do not re-traverse enqueued blocks
       */
      if (enqueued.find(succ) != enqueued.end()) continue;
      queue.push(succ);
      enqueued.insert(succ);
    }
  }

  /*
   * The header was never reached
   */
  assert(isJReached);
  return false;
}<|MERGE_RESOLUTION|>--- conflicted
+++ resolved
@@ -45,8 +45,6 @@
       auto loop = getLoopOfLCD(LIS, DS, edge);
       if (!loop) continue;
       loopCarriedDependenciesMap[loop].insert(edge);
-<<<<<<< HEAD
-=======
     }   
   }
 }
@@ -75,7 +73,6 @@
     for (auto edge : scc->getEdges()) {
       auto loop = getLoopOfLCD(LIS, DS, edge);
       if (!loop) continue;
->>>>>>> 9e768180
       edge->setLoopCarried(true);
     }
   }
