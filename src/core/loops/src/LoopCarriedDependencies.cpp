--- conflicted
+++ resolved
@@ -76,23 +76,8 @@
   for (auto sccNode : sccdagForLoops.getNodes()) {
     auto scc = sccNode->getT();
     for (auto edge : scc->getEdges()) {
-      bool wasLoopCarried = false;
-      if (edge->isLoopCarriedDependence()) {
-        wasLoopCarried = true;
-//        edge->setLoopCarried(false);
-      }
       auto loop = getLoopOfLCD(LIS, DS, edge);
-<<<<<<< HEAD
-      if (wasLoopCarried && !loop) {
-        errs() << "Edge : " << edge->toString() << ", was loop carried but is no longer?\n";
-        exit(1);
-      }
       if (!loop) continue;
-=======
-      if (!loop) {
-        continue;
-      }
->>>>>>> 9ec1c466
       edge->setLoopCarried(true);
     }
   }
@@ -169,13 +154,8 @@
   for (auto sccNode : sccdag.getNodes()) {
     auto scc = sccNode->getT();
     for (auto edge : scc->getEdges()) {
-<<<<<<< HEAD
       if (!edge->isLoopCarriedDependence()) {
         continue;
-=======
-      if (!edge->isLoopCarriedDependence()) { 
-        continue; 
->>>>>>> 9ec1c466
       }
 
       auto consumer = edge->getIncomingT();
@@ -191,19 +171,8 @@
 
       auto producerLoop = LIS.getLoop(*producerI);
       if(!producerLoop) {continue;}
-<<<<<<< HEAD
       LCEdges.insert(edge);
-   //   auto loop = getLoopOfLCD(LIS, DS, edge);
-     // if (!loop) continue;
-//      loopCarriedDependenciesMap[loop].insert(edge);
-    }
-=======
-      LCEdges.insert(edge);     
-   //   auto loop = getLoopOfLCD(LIS, DS, edge);
-     // if (!loop) continue;
-//      loopCarriedDependenciesMap[loop].insert(edge);
-    }   
->>>>>>> 9ec1c466
+    }
   }
   return LCEdges;
 }
