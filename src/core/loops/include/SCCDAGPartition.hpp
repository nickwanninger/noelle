--- conflicted
+++ resolved
@@ -106,11 +106,7 @@
 
         SCCSet *mergePair (SCCSet *setA, SCCSet *setB) ;
 
-<<<<<<< HEAD
 //      void mergeLoopCarriedDependencies (LoopCarriedDependencies *LCD) ;
-=======
-        void mergeLoopCarriedDependencies (LoopCarriedDependencies *LCD) ;
->>>>>>> d0f82032
 
         void mergeLCSSAPhisWithTheValuesTheyPropagate (void) ;
 
