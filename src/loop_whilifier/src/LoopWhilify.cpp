/*
 * Copyright 2019 - 2020  Souradip Ghosh, Simone Campanoni
 *
 * Permission is hereby granted, free of charge, to any person obtaining a copy of this software and associated documentation files (the "Software"), to deal in the Software without restriction, including without limitation the rights to use, copy, modify, merge, publish, distribute, sublicense, and/or sell copies of the Software, and to permit persons to whom the Software is furnished to do so, subject to the following conditions:

 * The above copyright notice and this permission notice shall be included in all copies or substantial portions of the Software.

 * THE SOFTWARE IS PROVIDED "AS IS", WITHOUT WARRANTY OF ANY KIND, EXPRESS OR IMPLIED, INCLUDING BUT NOT LIMITED TO THE WARRANTIES OF MERCHANTABILITY, FITNESS FOR A PARTICULAR PURPOSE AND NONINFRINGEMENT. 
 * IN NO EVENT SHALL THE AUTHORS OR COPYRIGHT HOLDERS BE LIABLE FOR ANY CLAIM, DAMAGES OR OTHER LIABILITY, WHETHER IN AN ACTION OF CONTRACT, TORT OR OTHERWISE, ARISING FROM, OUT OF OR IN CONNECTION WITH THE SOFTWARE OR THE USE OR OTHER DEALINGS IN THE SOFTWARE.
 */
#include "LoopWhilify.hpp"

using namespace llvm;


LoopWhilifier::LoopWhilifier(Noelle &noelle)
  : noelle{noelle}
  {
  return ;
}

#define NOELLE_TEST_WHILIFIER 1
#define MAX_HANDLED_WHILIFIER 0

bool LoopWhilifier::whilifyLoop (
  LoopDependenceInfo &LDI
) {

  bool AnyTransformed = false;

<<<<<<< HEAD
  // return AnyTransformed;

  errs() << "LoopWhilifier: Starting ... \n";
=======
  // errs() << "LoopWhilifier: Starting ... \n";
>>>>>>> 40632901


#if 0
  if(const char *env_p = std::getenv("noelletest"))
  {   
    int test = std::atoi(env_p);
    errs() << "Numerically: " << test << '\n';

#if 1
    if (test > NOELLE_TEST_WHILIFIER) { /* 6+ */
      errs() << "LoopWhilifier: Cutting ...\n";
      return AnyTransformed;
    }
#endif

#if 1
    if (test == NOELLE_TEST_WHILIFIER) { /* 5. */
      errs() << "LoopWhilifier: Need to restrict NumHandled: currently ---"
             << this->NumHandled << "\n";

      if (this->NumHandled >= MAX_HANDLED_WHILIFIER) {
        errs() << "LoopWhilifier: NumHandled greater than MAX_HANDLED_WHILIFIER --- cutting...\n"; 
        return AnyTransformed;
      }
      
    }

#endif

  }   
  else errs() << "noelletest is not found" << '\n';
#endif


  /*
   * Handle subloops --- return if there is any
   * change to a subloop
   */ 
  LoopStructure *LS = LDI.getLoopStructure();

  auto SubLoops = LS->getChildren();
  for (auto SL : SubLoops) {

    /*
     * Invoke the driver on any loop structure
     */
    AnyTransformed |= this->whilifyLoopDriver(SL);

    if (AnyTransformed) {
      break;
    }

  }


  /*
   * Execute on parent loop
   */ 
  if (!AnyTransformed) {
    AnyTransformed |= this->whilifyLoopDriver(LS);
  }


  return AnyTransformed;

}


bool LoopWhilifier::whilifyLoopDriver(
  LoopStructure * const LS
) {

  auto Transformed = false;


#if 1

  errs() << "THE SCHEDULER\n";

  auto Func = LS->getFunction();
  auto Scheduler = noelle.getScheduler();
  auto DS = noelle.getDominators(Func);
  
  auto LSched = Scheduler.getNewLoopScheduler(
    LS,
    DS,
    noelle.getFunctionDependenceGraph(Func)
  );

  LSched.Dump();
  auto Result = LSched.shrinkLoopPrologue();
  
  if (Result) {
    errs() << "SCHEDULED\n";
    LSched.Dump();
    return Result;
  }

#endif

  return false;

  /*
   * Check if the loop can be whilified
   */ 
  WhilifierContext *WC = new WhilifierContext(LS);

  if (!(this->canWhilify(WC))) { 
    
    // errs() << "LoopWhilifier: Can't whilify\n";
    return Transformed; 

  }

  errs() << "BEFORE\n";
  WC->Dump();


  /*
   * If the loop is a single block, perform necessary transforms
   * for whilifying the loop --- use collected data structures
   */ 
  if (WC->OriginalHeader == WC->OriginalLatch) { 

    // errs() << "LoopWhilifier: Transforming single block loop\n";

    this->transformSingleBlockLoop(WC);
    WC->IsSingleBlockLoop |= true;

  }


  /*
   * Split into anchors and new preheader, name anchors and new 
   * preheader, update preheader pointer
   */
  this->buildAnchors(WC);


  /*
   * Clone loop blocks and remap instructions
   */ 
  this->cloneLoopBlocksForWhilifying(WC);

  llvm::remapInstructionsInBlocks(
    WC->NewBlocks, 
    WC->BodyToPeelMap
  );


  /*
   * Fix block placement --- set the peeled iteration before  
   * the loop body itself --- also optional
   */  
  WC->TopAnchor = WC->BottomAnchor; // For block placement

#if FIX_BLOCK_PLACEMENT
  Function *F = WC->F;
  F->getBasicBlockList().splice(WC->TopAnchor->getIterator(),
                                F->getBasicBlockList(),
                                (WC->NewBlocks)[0]->getIterator(), F->end());
#endif

<<<<<<< HEAD
  errs() << "LoopWhilifier: Built anchors, cloned blocks, fixed block placement:\n";
=======
  // errs() << "LoopWhilifier: Built anchors, cloned blocks, fixed block placement:\n";
>>>>>>> 40632901
  // WC->Dump();

  /*
   * *** NOTE *** --- the "peeled" latch (the mapping from the
   * original latch to the "peeled" iteration) == NEW HEADER
   */ 
  BasicBlock *PeeledLatch = cast<BasicBlock>((WC->BodyToPeelMap)[WC->OriginalLatch]), // show
             *NewHeader = PeeledLatch;


  /*
   * Resolve all dependencies for exit edges --- all exit blocks'
   * PHINodes must reflect incoming values that are handled from
   * the new header
   */ 
  this->resolveExitEdgeDependencies(
    WC,
    NewHeader
  );


  /*
   * Find dependencies in the original latch that are defined
   * elsewhere in the loop --- necessary to build PHINodes for
   * the new header, and fix old header's incoming values
   */ 
  this->resolveNewHeaderDependencies(
    WC, 
    NewHeader
  );
    
<<<<<<< HEAD
  errs() << "LoopWhilifier: Resolved new header and exit edge dependencies\n";
=======
  // errs() << "LoopWhilifier: Resolved new header and exit edge dependencies\n";
>>>>>>> 40632901
  // WC->Dump(); 


  /*
   * Resolve old header PHINodes --- remove references to the
   * old latch, update any incoming values with new header
   * PHINodes whenever possible
   */ 
  this->resolveOriginalHeaderPHIs(WC);


  /*
   * Fix branches in loop body --- go to the new header instead of 
   * the old latch, target predecessors of old latch
   */ 
  this->rerouteLoopBranches(
    WC,
    NewHeader
  );

<<<<<<< HEAD
  errs() << "LoopWhilifier: Resolved original header PHIs, rerouted branches\n";
=======
  // errs() << "LoopWhilifier: Resolved original header PHIs, rerouted branches\n";
>>>>>>> 40632901
  // WC->Dump(); 


  /*
   * Erase old latch
   */ 
  (WC->OriginalLatch)->eraseFromParent();
  WC->ResolvedLatch |= true;

  errs() << "AFTER\n" << *(WC->F) << "\n";

  Transformed |= true;
  // errs() << "LoopWhilifier: Whilified\n";

  return Transformed;

}


bool LoopWhilifier::containsInOriginalLoop(
  WhilifierContext * const WC,
  BasicBlock * const BB 
) {

  /*
   * TOP --- Perform a simple find through the
   * blocks to perform "contains" --- can't rely
   * on the loop structure, as that info is invalid
   * during whilification
   */

  return llvm::find(
    (WC->LoopBlocks),
    BB) != (WC->LoopBlocks).end();

}


void LoopWhilifier::compressStructuralLatch(
  WhilifierContext *WC,
  BasicBlock *&SemanticLatch
) {

  /*
   * Get the original (structural) latch from the context
   */ 
  BasicBlock *StructuralLatch = WC->OriginalLatch;


  /*
   * Resolve the branch in the semantic latch to 
   * jump to the successor of the structural latch
   */
  BasicBlock *StructuralLatchSucc = StructuralLatch->getSingleSuccessor();

  BranchInst *SemanticLatchTerm = dyn_cast<BranchInst>(SemanticLatch->getTerminator());
  
  for (uint32_t SuccNo = 0; 
       SuccNo < SemanticLatchTerm->getNumSuccessors();
       ++SuccNo) {
    
    BasicBlock *SuccBB = SemanticLatchTerm->getSuccessor(SuccNo);
    if (SuccBB == StructuralLatch) {
      SemanticLatchTerm->setSuccessor(SuccNo, StructuralLatchSucc);
      break;
    }

  }


  /*
   * Resolve PHINodes in successors to use semantic latch
   */ 
  StructuralLatch->replaceSuccessorsPhiUsesWith(SemanticLatch);


  /*
   * Update context --- remove the structural latch from 
   * the loop blocks
   */ 
  (WC->LoopBlocks).erase(llvm::find((WC->LoopBlocks), StructuralLatch));


  /*
   * Erase the structural latch
   */ 
  StructuralLatch->eraseFromParent();


  /*
   * Update context --- set the latch to be the semantic latch
   */ 
  WC->OriginalLatch = SemanticLatch;


  // errs() << "LoopWhilifier: compressStructuralLatch, New latch is: " 
  //        << *(WC->OriginalLatch) << "\n";


  return;

}


bool LoopWhilifier::isSemanticLatch(
  WhilifierContext * const WC,
  BasicBlock *&LatchPred
) {

  /*
   * NOTE --- This method denotes the latch from the parameters
   * as the semantic latch unless all checks fail --- at
   * which point, the structural latch needs to be combined
   * with the semantic latch and then passed to isDoWhile
   */ 

  BasicBlock *CurrentLatch = WC->OriginalLatch;

  // errs() << "LoopWhilifier: Current latch:\n" 
  //        << *CurrentLatch << "\n";

  bool KeepLatch = true;


  /*
   * Check if the latch is empty (apart from the terminator)
   */ 
  if (!(CurrentLatch->getInstList().size() == 1)) {

    // errs() << "LoopWhilifier: Keeping latch --- latch not empty\n";
    return KeepLatch;

  }


  /*
   * Check if the latch has a single predecessor
   */
  LatchPred = CurrentLatch->getSinglePredecessor();
  if (!LatchPred) {

    // errs() << "LoopWhilifier: Keeping latch --- has multiple predecessors\n";
    return KeepLatch;

  }
  

  /*
   * Check if the latch terminator is an unconditional branch
   */  
  BranchInst *LatchTerm = dyn_cast<BranchInst>(CurrentLatch->getTerminator());
  if (false 
      || (!LatchTerm)
      || (LatchTerm->isConditional())) {
    
    // errs() << "LoopWhilifier: Keeping latch --- terminator not unconditional branch\n";
    return KeepLatch;

  }


  /*
   * Structural latch is not the semantic latch --- return
   * the result
   */ 
  return (KeepLatch & false);

}


bool LoopWhilifier::isAppropriateToWhilify(
  WhilifierContext *WC,
  BasicBlock * const SemanticLatch
) {

  /*
   * TOP --- To determine if it is ***appropriate*** to whilify,
   * two conditions must be met:
   * 
   * 1. The new latch(es) must not be loop exiting. 
   * 
   *    Otherwise, the loop will be whilified again in a future
   *    invocation of the EnablerManager, and there is no gain 
   *    from the whilifier.
   * 
   * 2. The loop prologue must shrink. 
   * 
   *    In a implementation built on completeness, the loop prologue
   *    must be computed from the post-dominator tree (or the CDG from 
   *    the PDG), and the "whilification" should compare to the current
   *    prologue to determine if the new prologue is smaller.
   * 
   * However, both of these conditions can be possibly be met by 
   * computing if the predecessors of the semantic latch are loop
   * exiting. 
   * 
   * If they are not, the first condition is immediately met. 
   * 
   * Additionally, this must mean that new prologue will shrink.
   * Because the semantic latch will become the new header, the
   * dominance relation between the semantic latch (to-be new header)
   * and its predecessors will be reversed in the whilified loop. 
   * Since the predecessors are not loop-exiting, no instruction
   * in the whilified loop will be control-dependent on those blocks.
   * As a result, the blocks will be removed from the prologue in 
   * the whilified loop --- generating at least *some* shrinkage.
   * 
   * If the predecessors were loop-exiting, the prologue cannot
   * shrink because the predecessors would become the new latch(es)
   * of the whilified loop.
   * 
   * It is worth noting that if all instructions in the loop are 
   * control-dependent on the semantic latch terminator, then the
   * enabling mechanism from the whilifier is maximized for 
   * parallelization.
   */ 


  /*
   * Get necessary predecessors of the semantic latch
   * 
   * Ignore blocks that are:
   * a. Not part of the current loop
   * b. The semantic latch itself
   */
  SmallVector<BasicBlock *, 16> SemanticLatchPreds;

  for (auto *PredBB : predecessors(SemanticLatch)) {

    if (false
        || PredBB == SemanticLatch
        || !(this->containsInOriginalLoop(WC, PredBB))) {
      continue;
    }

    SemanticLatchPreds.push_back(PredBB);

  }


  /*
   * Compute if they are loop exiting --- NEEDS OPTIMIZATION
   */ 
  bool IsAppropriate = true;

  for (auto *PredBB : SemanticLatchPreds) {

    for (auto *SuccBB : successors(PredBB)) {

      if (!(this->containsInOriginalLoop(WC, SuccBB))) {
        IsAppropriate &= false;;
      }
      
    }

  }


  /*
   * Update context
   */
  WC->IsAppropriateToWhilify = IsAppropriate;


  return IsAppropriate;

}


bool LoopWhilifier::isDoWhile(
  WhilifierContext *WC
) {

  bool IsDoWhile = false;

  /*
   * TOP --- If any of the successors of the latch are not part 
   * of the loop --- the latch must be an intra-loop edge to an 
   * exit block
   * 
   * The loop is a do-while loop as long as the latch is loop-
   * exiting
   * 
   * Often times the latch selected is not the semantic latch, so
   * this must be identified first
   */  


  /*
   * First, check if the semantic latch is the structural latch,
   * need to use the predecessor basic block in the do-while 
   * check otherwise
   */ 
  BasicBlock *CurrentLatch = WC->OriginalLatch,
             *CurrentLatchPred = nullptr;

  bool NeedToChangeLatch = !(this->isSemanticLatch(WC, CurrentLatchPred));

  BasicBlock *SemanticLatch = (NeedToChangeLatch) ?
                              (CurrentLatchPred) :
                              (CurrentLatch);

  // errs() << "LoopWhilifier: NeedToChangeLatch " 
        //  << std::to_string(NeedToChangeLatch) << "\n"
        //  << "LoopWhilifier: SemanticLatch " << *SemanticLatch << "\n";


  /*
   * Next, check the do-while condition --- is the latch loop
   * exiting?
   */ 
  for (auto *SuccBB : successors(SemanticLatch)) {
    
    if (!(this->containsInOriginalLoop(WC, SuccBB))) {
      IsDoWhile |= true;
    }

  }

  // errs() << "LoopWhilifier: IsDoWhile (Latch --- loop exiting): "
        //  << std::to_string(IsDoWhile) << "\n";


  /*
   * Check if loop is appropriate to whilify
   */ 
  bool IsAppropriateToWhilify = this->isAppropriateToWhilify(WC, SemanticLatch);

  // errs() << "LoopWhilifier: IsDoWhile (Appropriate to whilify): "
  //        << std::to_string(IsAppropriateToWhilify) + "\n";


  /* 
   * Is a do-while loop and appropriate to whilify --- transform
   * the structural latch if necessary
   */ 
  if (NeedToChangeLatch 
      && IsDoWhile
      && IsAppropriateToWhilify) {

    this->compressStructuralLatch(WC, SemanticLatch);
    WC->ConsolidatedOriginalLatch |= true;

  }

  // WC->Dump();

  return IsDoWhile & IsAppropriateToWhilify;

}


bool LoopWhilifier::canWhilify (
  WhilifierContext *WC
) {

  bool canWhilify = true;

  // errs() << "LoopWhilifier: canWhilify --- " 
  //        << std::to_string(canWhilify) + "\n";

  /*
   * TOP --- Require valid header, preheader, and single latch, 
   * then check if the loop is in do-while form
   */ 


  /*
   * Acquire header
   */ 
  canWhilify &= !!(WC->OriginalHeader);

  // errs() << "LoopWhilifier: after HEADER, canWhilify --- " 
  //        << std::to_string(canWhilify) << "\n";

<<<<<<< HEAD
  if (canWhilify) {
    // (WC->OriginalHeader)->print(errs());
  }
=======
  // if (canWhilify) {
  //   (WC->OriginalHeader)->print(errs());
  // }
>>>>>>> 40632901


  /*
   * Acquire latch
   */ 
  canWhilify &= (WC->NumLatches == 1);

  // errs() << "LoopWhilifier: after LATCH, canWhilify --- "
  //        << std::to_string(canWhilify) + "\n";

  if (canWhilify) {
    // (WC->OriginalLatch)->print(errs());
  }


  /*
   * Acquire preheader
   */ 
  canWhilify &= !!(WC->OriginalPreHeader);

  // errs() << "LoopWhilifier: after PREHEADER, canWhilify --- "
  //        << std::to_string(canWhilify) + "\n";

  if (canWhilify) {
    // (WC->OriginalPreHeader)->print(errs());
  }


  /*
   * Acquire exits
   */ 
  canWhilify &= ((WC->ExitEdges).size() > 0);

  // errs() << "LoopWhilifier: after EXITS, canWhilify --- " 
  //        << std::to_string(canWhilify) + "\n";


  /*
   * Check if loop is in do-while form
   */ 
  if (canWhilify) {
    canWhilify &= this->isDoWhile(WC);
  }

  // errs() << "LoopWhilifier: after LoopWhilifier::isDoWhile, canWhilify --- "
  //        << std::to_string(canWhilify) + "\n";


  /*
   * Set context
   */ 
  WC->IsDoWhile |= canWhilify;


  return canWhilify;

}


void LoopWhilifier::transformSingleBlockLoop(
  WhilifierContext *WC
) {

  /*
   * Split the header at the terminator --- new block will
   * be the new latch
   */ 
  BasicBlock *Header = WC->OriginalHeader;

  Instruction *SplitPoint = Header->getTerminator();
  BasicBlock *NewLatch = SplitBlock(Header, SplitPoint);
  NewLatch->setName(".new.latch");


  /*
   * Update latch, loop blocks, and exit blocks
   */ 
  WC->OriginalLatch = NewLatch;

  (WC->LoopBlocks).push_back(NewLatch);

  std::vector<std::pair<BasicBlock *, BasicBlock *>> NewExitEdges;
  for (auto Edge : WC->ExitEdges) {

    if (Edge.first == Header) {
      NewExitEdges.push_back({ NewLatch, Edge.second });
    } else {
      NewExitEdges.push_back(Edge);
    }

  }

  WC->ExitEdges = NewExitEdges; /* FIX --- Copy */


  return;

}


void LoopWhilifier::buildAnchors(
  WhilifierContext *WC
) {

  /*
   * TOP --- Split the edge between the original preheader and  
   * the original header --- create a top anchor for the future
   * cloned loop blocks to reside; bottom anchor for a similar
   * reason;
   * 
   * The new preheader created for the current (soon to be 
   * old) loop is customary --- remnant of llvm::peelLoop
   */ 

  // errs() << "LoopWhilifier: Building anchors ...\n";

  BasicBlock *Header = WC->OriginalHeader,
             *PreHeader = WC->OriginalPreHeader,

             *InsertTop = SplitEdge(PreHeader, Header),
             *InsertBot = SplitBlock(InsertTop, InsertTop->getTerminator()),
             *NewPreHeader = SplitBlock(InsertBot, InsertBot->getTerminator());


  /*
   * Naming
   */ 
  InsertTop->setName("whilify.top.anchor." + Header->getName());
  InsertBot->setName("whilify.bottom.anchor." + Header->getName());
  NewPreHeader->setName("whilify.ph.old.loop." + PreHeader->getName());


  /*
   * Update context
   */ 
  WC->TopAnchor = InsertTop;
  WC->BottomAnchor = InsertBot;
  WC->OriginalPreHeader = NewPreHeader;


  // errs() << "LoopWhilifier: TopAnchor: " << *InsertTop << "\n"
  //        << "LoopWhilifier: BottomAnchor: " << *InsertBot << "\n"
  //        << "LoopWhilifier: WhilifiedPreheader: " << *NewPreHeader << "\n"
  //        << "LoopWhilifier: Done building anchors\n";


  return;

}


/*
 * Based on LoopUnrollPeel.cpp : cloneLoopBlocks
 */
void LoopWhilifier::cloneLoopBlocksForWhilifying(
  WhilifierContext *WC
) {

  BasicBlock *InsertTop = WC->TopAnchor,
             *InsertBot = WC->BottomAnchor,
             *OriginalHeader = WC->OriginalHeader,
             *OriginalLatch = WC->OriginalLatch,
             *OriginalPreHeader = WC->OriginalPreHeader;

  Function *F = WC->F;


  /*
   * For each block in the original loop, create a new copy,
   * and update the value map with the newly created values.
   */
  for (auto OrigBB : WC->LoopBlocks) {
  
    BasicBlock *PeelBB = CloneBasicBlock(
      OrigBB, 
      (WC->BodyToPeelMap), 
      ".whilify", 
      F
    );

    (WC->NewBlocks).push_back(PeelBB);
    (WC->BodyToPeelMap)[OrigBB] = PeelBB;

  }


  /*
   * Fix control flow --- The top anchor must branch unconditionally
   * to the "peeled header" --- pulled from the ValueToValueMap
   */ 
  InsertTop->getTerminator()->setSuccessor(
    0, cast<BasicBlock>((WC->BodyToPeelMap)[OriginalHeader])
  );


  /*
   * Fix control flow --- The bottom anchor must receive the "peeled" 
   * latch, which currently goes straight to the original header and 
   * to the exit block --- this must be rerouted to the bottom 
   * anchor instead
   */ 
  BasicBlock *PeelLatch = cast<BasicBlock>((WC->BodyToPeelMap)[OriginalLatch]);
  BranchInst *PeelLatchTerm = cast<BranchInst>(PeelLatch->getTerminator());

  for (uint32_t SuccNo = 0; 
       SuccNo < PeelLatchTerm->getNumSuccessors(); 
       ++SuccNo) {

    if (PeelLatchTerm->getSuccessor(SuccNo) == OriginalHeader) {
        PeelLatchTerm->setSuccessor(SuccNo, InsertBot);
        break;
    }

  }


  /*
   * Remove unnecessary PHINodes from the "peeled" header --- these
   * are necessary for the backedge for the original header, but the
   * corresponding "peeled" block does not require these PHINodes 
   * 
   * Update the ValueToValueMap to map the original PHINodes to the 
   * static incoming values from the preheader
   */
  for (PHINode &PHI : OriginalHeader->phis()) {

    PHINode *PeelPHI = cast<PHINode>((WC->BodyToPeelMap)[&PHI]);
    (WC->BodyToPeelMap)[&PHI] = PeelPHI->getIncomingValueForBlock(OriginalPreHeader);
    cast<BasicBlock>((WC->BodyToPeelMap)[OriginalHeader])->getInstList().erase(PeelPHI);
  
  }


  /*
   * Resolve exit edges --- the outgoing values must be fixed so
   * the "peeled" latch will replace the original latch as an
   * incoming block to the destination in the edge
   * 
   * The incoming value depends on if the value was defined
   * in the loop body --- if so, we must propagate the corresponding
   * value from the "peeled" block
   * 
   * Resolve all latch-exit dependencies here  
   * 
   * NEEDS ENGINEERING FIX --- CODE REPETITION --- TODO
   * 
   */ 
  // F->print(errs());
  for (auto Edge : WC->ExitEdges) {

    for (PHINode &PHI : Edge.second->phis()) {

      /*
       * Need to determine if the incoming value
       * must be removed 
       */ 
      auto NeedToRemoveIncoming = false;

      Value *Incoming = PHI.getIncomingValueForBlock(Edge.first),
            *Propagating = Incoming;

      Instruction *IncomingInst = dyn_cast<Instruction>(Incoming);

      if (IncomingInst 
          && (this->containsInOriginalLoop(WC, IncomingInst->getParent()))) {

        Propagating = (WC->BodyToPeelMap)[Incoming];

        /*
         * If the exit edge source is the OriginalLatch, the incoming
         * value must be removed
         */ 
        if (Edge.first == OriginalLatch) {

          /*
           * If the incoming value itself is not defined in the 
           * original latch --- it needs a dependency PHINode
           * to be propagated to the exit block
           * 
           * For now --- mark this in the ExitDependencies map, 
           * and add the Propagating value to the exit block PHI
           * 
           * This must be resolved post remapInstructionsInBlocks
           */ 
          if (IncomingInst->getParent() != OriginalLatch) {
            (WC->ExitDependencies)[&PHI] = Incoming;
          }

          NeedToRemoveIncoming |= true;

        }

      }

      PHI.addIncoming(Propagating, cast<BasicBlock>((WC->BodyToPeelMap)[Edge.first]));

      if (NeedToRemoveIncoming) {
        PHI.removeIncomingValue(Edge.first);
      }

    }

  }


  return;

}


PHINode * LoopWhilifier::buildNewHeaderDependencyPHI(
  WhilifierContext *WC,
  Value *Dependency
) {

  /*
   * Get necessary blocks
   */  
  BasicBlock *Latch = WC->OriginalLatch,
             *NewHeader = cast<BasicBlock>((WC->BodyToPeelMap)[Latch]);

  /*
   * Build the new PHINode
   */ 
  IRBuilder<> NewHeaderBuilder{NewHeader->getFirstNonPHI()};
  PHINode *DependencyPHI = NewHeaderBuilder.CreatePHI(Dependency->getType(), 0);


  /*
   * Populate PHINode --- add incoming values based on the
   * predecessors of both the original and peeled latch
   */ 
  Value *MappedDependency = cast<Value>((WC->BodyToPeelMap)[Dependency]);

  for (auto *PredBB : predecessors(NewHeader)) {
    DependencyPHI->addIncoming(MappedDependency, PredBB);
  }

  for (auto *PredBB : predecessors(Latch)) {
    DependencyPHI->addIncoming(Dependency, PredBB);
  }


  return DependencyPHI;

}


void LoopWhilifier::resolveExitEdgeDependencies(
  WhilifierContext *WC,
  BasicBlock *NewHeader
) {

  /*
   * For each exit dependency --- which consists of the 
   * exit block PHINode and the incoming value that needs to
   * be handled --- build a new PHINode in the header to 
   * handle values from the "peeled" iteration and the original
   * loop body
   * 
   * Propagate this new PHINode as the incoming value in the
   * Phi for the exit block
   */ 

  for (auto const &[PHI, Incoming] : WC->ExitDependencies) {

    PHINode *ExitDependencyPHI = this->buildNewHeaderDependencyPHI(
      WC,
      Incoming
    );

    PHI->setIncomingValueForBlock(NewHeader, ExitDependencyPHI);

  }

  return;

}


void LoopWhilifier::resolveNewHeaderPHIDependencies(
  WhilifierContext *WC
) {

  /*
   * TOP --- Get each PHINode in the latch and its corresponding
   * PHINode in the "peeled" latch / new header from the 
   * ValueToValueMap
   * 
   * For each of these corresponding PHINodes, the incoming values
   * that already exist are from the "peeled" loop iteration. Since
   * this block is also the new header, it must take all values from
   * the loop body as well
   */

  BasicBlock *Latch = WC->OriginalLatch;

  for (PHINode &OriginalPHI : Latch->phis()) {

    PHINode *PeeledPHI = cast<PHINode>((WC->BodyToPeelMap)[&OriginalPHI]);

    for (uint32_t PHINo = 0; 
         PHINo < OriginalPHI.getNumIncomingValues(); 
        ++PHINo) {

      /*
       * Pull from the original PHINode --- that original
       * is from the old latch --- which will be erased --- so
       * the incoming values must be preserved
       */ 
      PeeledPHI->addIncoming(
        OriginalPHI.getIncomingValue(PHINo),
        OriginalPHI.getIncomingBlock(PHINo) 
      );

    }

  }

  return;
}


void LoopWhilifier::findNonPHIOriginalLatchDependencies(
  WhilifierContext *WC
) {

  /*
   * TOP --- find all instruction-based dependencies in
   * the original latch block that are NOT defined in the 
   * original latch but ARE defined elsewhere in the 
   * original loop body
   */ 
  BasicBlock *Latch = WC->OriginalLatch;

  for (auto &I : *Latch) {

    /*
     * PHIs handled separately/already
     */ 
    if (isa<PHINode>(&I)) {
      continue;
    }
    
    /*
     * Loop through operands of each instruction
     * to find dependencies, fill in the map
     */ 
    for (uint32_t OpNo = 0; 
         OpNo != I.getNumOperands(); 
         ++OpNo) {

      Value *OP = I.getOperand(OpNo);

      Instruction *Dependence = dyn_cast<Instruction>(OP);
      if (!Dependence) {
        continue;
      }

      BasicBlock *DependenceParent = Dependence->getParent();

      if ((this->containsInOriginalLoop(WC, DependenceParent))
          && (DependenceParent != Latch)) {
        ((WC->OriginalLatchDependencies)[Dependence])[&I] = OpNo;
      }

    }
  }

  return;
  
}


void LoopWhilifier::resolveNewHeaderNonPHIDependencies(
  WhilifierContext *WC,
  BasicBlock *NewHeader
) {

  /*
   * TOP --- For each dependency (non PHINode) found in the
   * original latch, a new PHINode must be inserted into the 
   * new header to handle incoming values from the actual
   * loop body AND from the "peeled" iteration
   * 
   * Replace uses in appropriate positions
   * 
   * Record the resolved dependencies in a map
   */ 
  for (auto const &[D, Uses] : WC->OriginalLatchDependencies) {

    /*
     * Build the new PHINode
     */ 
    PHINode *DependencyPHI = this->buildNewHeaderDependencyPHI(WC, D);


    /*
     * Get corresponding value for the dependency in "peeled" iteration
     */ 
    Value *PeeledDependency = cast<Value>((WC->BodyToPeelMap)[D]);


    /*
     * Replacing uses in instructions that carry the dependencies,
     * corresponding to instructions in the peeled latch 
     */ 
    for (auto const &[I, OpNo] : Uses) {
      Instruction *CorrespondingI = cast<Instruction>((WC->BodyToPeelMap)[I]);
      CorrespondingI->setOperand(OpNo, DependencyPHI);
    }

    
    /*
     * Save the mapping between D, PeeledDependency and the 
     * DependencyPHI instruction
     */ 
    (WC->ResolvedDependencyMapping)[D] = 
      (WC->ResolvedDependencyMapping)[PeeledDependency] = 
        DependencyPHI;

  }

  return;

}


void LoopWhilifier::resolveNewHeaderDependencies(
  WhilifierContext *WC,
  BasicBlock *NewHeader
) {

  /*
   * TOP --- The new header must handle all correct incoming
   * values --- this means all existing PHINodes in the block
   * must be updated to handle incoming values from the original
   * loop body AND "peeled" iteration, all other dependencies
   * must have proper PHINodes to also account for incoming values
   */ 


  /*
   * Start with PHINodes of the latch
   */ 
  this->resolveNewHeaderPHIDependencies(WC);


  /*
   * Find dependencies in the original latch that are defined
   * elsewhere in the loop --- necessary to build PHINodes for
   * the new header, and fix old header's incoming values
   */  
  this->findNonPHIOriginalLatchDependencies(WC);


  /*
   * Now build PHINodes for all other dependencies in the new header
   */ 
  this->resolveNewHeaderNonPHIDependencies(
    WC,
    NewHeader
  );


  return;

}


void LoopWhilifier::resolveOriginalHeaderPHIs(
  WhilifierContext *WC
) {

  /*
   * TOP --- Take all PHINodes for the original header and
   * update all incoming values to route from the correct
   * predecessor instead of the old latch
   * 
   * In the current basic block layout, the "new preheader" 
   * anchor will be the predecessor of the old header --- so
   * all incoming values must route from there, and all values
   * incoming from the old latch must be removed
   * 
   * Finally --- if there is a dependency that was resolved
   * for the NEW header, it must be reflected in the PHINodes
   * of the old header --- pulled from the ResolvedDependencyMap
   */ 

  BasicBlock *Header = WC->OriginalHeader,
             *PreHeader = WC->OriginalPreHeader,
             *Latch = WC->OriginalLatch;

  for (PHINode &OriginalPHI : Header->phis()) {

    Value *Incoming = OriginalPHI.getIncomingValueForBlock(Latch);
    Instruction *IncomingInst = dyn_cast<Instruction>(Incoming);

    if (IncomingInst) {

      BasicBlock *IncomingParent = IncomingInst->getParent();

      /*
       * If the incoming value is found in the ResolvedDependencyMapping,
       * then the value (PHINode) to propagate already exists --- and
       * incoming can be set properly
       */ 
      if ((WC->ResolvedDependencyMapping).find(Incoming) !=
          (WC->ResolvedDependencyMapping).end()) {
        Incoming = (WC->ResolvedDependencyMapping)[Incoming];
      } 

      /*
       * If the incoming value is defined in the loop body but outside
       * the latch, a new dependency PHINode must be generated to 
       * handle "peeled" incoming values and incoming values from the 
       * rest of the loop body --- set incoming accordingly
       */ 
      else if ((IncomingParent != Latch)
                && (this->containsInOriginalLoop(WC, IncomingParent))) {
        
        PHINode *DependencyPHI = this->buildNewHeaderDependencyPHI(
          WC,
          Incoming
        );

        Incoming = DependencyPHI;

      } 

      /*
       * Otherwise, set incoming to be the corresponding value from the
       * ValueToValueMap --- prevent using the original latch value, since 
       * the original latch will be erased
       */ 
      else {
        Incoming = (WC->BodyToPeelMap)[IncomingInst];
      }

    }

    OriginalPHI.setIncomingValueForBlock(PreHeader, Incoming);
    OriginalPHI.removeIncomingValue(Latch);

  }

  return;

}


void LoopWhilifier::rerouteLoopBranches(
  WhilifierContext *WC,
  BasicBlock *NewHeader
) {

  /*
   * TOP --- Reroute branches from original latch to the new 
   * header, loop through all predecessors to reroute
   * 
   * Necessary because the original latch will be erased
   */ 

  BasicBlock *Latch = WC->OriginalLatch;

  SmallVector<BasicBlock *, 32> Preds;
  for (auto *PredBB : predecessors(Latch)) {
    Preds.push_back(PredBB);
  }

  for (auto *PredBB : Preds) {

    BranchInst *PredTerm = dyn_cast<BranchInst>(PredBB->getTerminator());
    if (!PredTerm) {
      continue;
    }

    for (uint32_t SuccNo = 0;
         SuccNo < PredTerm->getNumSuccessors();
         ++SuccNo) {

      if (PredTerm->getSuccessor(SuccNo) == Latch) {
        PredTerm->setSuccessor(SuccNo, NewHeader);
      }

    }

  }

  return;

}


WhilifierContext::WhilifierContext(
  LoopStructure * const LS
) {

  /*
   * Only set loop body context
   */ 
  this->OriginalHeader = LS->getHeader();

  this->OriginalPreHeader = LS->getPreHeader();

  auto Latches = LS->getLatches();
  this->OriginalLatch = *(Latches.begin());
  this->NumLatches = Latches.size();

  auto AllExitEdges = LS->getLoopExitEdges();
  for (auto EE : AllExitEdges) {
    this->ExitEdges.push_back(EE);
  }

  for (auto NextBB : LS->orderedBBs) {
    this->LoopBlocks.push_back(NextBB);
  }

  this->F = LS->getFunction();


  /*
   * Set analysis results to false
   */ 
  this->IsDoWhile = 
    this->IsAppropriateToWhilify =
      this->IsSingleBlockLoop = 
        this->ConsolidatedOriginalLatch = 
          this->ResolvedLatch = false;


  return;

}


void WhilifierContext::Dump()
{

  errs() << "LoopWhilifier: Current Context\n";

  /*
   * Loop body info
   */ 
  if (this->OriginalHeader) {
    errs() << "LoopWhilifier:   OriginalHeader " << *(this->OriginalHeader) << "\n";
  }

  if (this->OriginalLatch && !(this->ResolvedLatch)) {
    errs() << "LoopWhilifier:   OriginalLatch " << *(this->OriginalLatch) << "\n";
  }

  if (this->OriginalPreHeader) {
    errs() << "LoopWhilifier:   OriginalPreHeader " << *(this->OriginalPreHeader) << "\n";
  }

  errs() << "LoopWhilifier:   ExitEdges:\n";
  for (auto EE : this->ExitEdges) {
    errs() << "---\nLoopWhilifier:     From: " << *(EE.first) << "\n"
           << "LoopWhilifier:     To: " << *(EE.second) << "\n---\n";
  }

  errs() << "---\nLoopWhilifier:   LoopBlocks:\n";
  for (auto BB : LoopBlocks) {
    errs() << *BB << "\n";
  }
  errs() << "---\n";

  errs() << "LoopWhilifier:   Current Function:\n" << *F << "\n";


  /*
   * Whilification info
   */ 
  errs() << "LoopWhilifier:   IsDoWhile: " << std::to_string(this->IsDoWhile) << "\n"
         << "LoopWhilifier:   IsAppropriateToWhilify: " << std::to_string(this->IsAppropriateToWhilify) << "\n"
         << "LoopWhilifier:   IsSingleBlockLoop: " << std::to_string(this->IsSingleBlockLoop) << "\n"
         << "LoopWhilifier:   ConsolidatedOriginalLatch: " << std::to_string(this->ConsolidatedOriginalLatch) << "\n";


  return;


}
<|MERGE_RESOLUTION|>--- conflicted
+++ resolved
@@ -28,13 +28,7 @@
 
   bool AnyTransformed = false;
 
-<<<<<<< HEAD
-  // return AnyTransformed;
-
   errs() << "LoopWhilifier: Starting ... \n";
-=======
-  // errs() << "LoopWhilifier: Starting ... \n";
->>>>>>> 40632901
 
 
 #if 0
@@ -109,33 +103,51 @@
 
   auto Transformed = false;
 
-
+  /*
+   * Scheduler invocation --- try to shrink the 
+   * loop prologue before whilifying --- FIX
+   */ 
 #if 1
 
   errs() << "THE SCHEDULER\n";
 
+  /*
+   * Get necessary info to invoke scheduler
+   */ 
   auto Func = LS->getFunction();
   auto Scheduler = noelle.getScheduler();
   auto DS = noelle.getDominators(Func);
   
+
+  /*
+   * Set up the loop scheduler
+   */ 
   auto LSched = Scheduler.getNewLoopScheduler(
     LS,
     DS,
     noelle.getFunctionDependenceGraph(Func)
   );
 
+
+  /*
+   * Shrink the loop prologue (with debugging), return 
+   * true immediately
+   */ 
   LSched.Dump();
-  auto Result = LSched.shrinkLoopPrologue();
+
+  Transformed |= LSched.shrinkLoopPrologue();
   
-  if (Result) {
+  if (Transformed) {
+
     errs() << "SCHEDULED\n";
     LSched.Dump();
-    return Result;
+
+    return Transformed;
+
   }
 
 #endif
 
-  return false;
 
   /*
    * Check if the loop can be whilified
@@ -198,11 +210,7 @@
                                 (WC->NewBlocks)[0]->getIterator(), F->end());
 #endif
 
-<<<<<<< HEAD
   errs() << "LoopWhilifier: Built anchors, cloned blocks, fixed block placement:\n";
-=======
-  // errs() << "LoopWhilifier: Built anchors, cloned blocks, fixed block placement:\n";
->>>>>>> 40632901
   // WC->Dump();
 
   /*
@@ -234,11 +242,7 @@
     NewHeader
   );
     
-<<<<<<< HEAD
   errs() << "LoopWhilifier: Resolved new header and exit edge dependencies\n";
-=======
-  // errs() << "LoopWhilifier: Resolved new header and exit edge dependencies\n";
->>>>>>> 40632901
   // WC->Dump(); 
 
 
@@ -259,11 +263,7 @@
     NewHeader
   );
 
-<<<<<<< HEAD
   errs() << "LoopWhilifier: Resolved original header PHIs, rerouted branches\n";
-=======
-  // errs() << "LoopWhilifier: Resolved original header PHIs, rerouted branches\n";
->>>>>>> 40632901
   // WC->Dump(); 
 
 
@@ -622,9 +622,6 @@
 
   bool canWhilify = true;
 
-  // errs() << "LoopWhilifier: canWhilify --- " 
-  //        << std::to_string(canWhilify) + "\n";
-
   /*
    * TOP --- Require valid header, preheader, and single latch, 
    * then check if the loop is in do-while form
@@ -636,53 +633,23 @@
    */ 
   canWhilify &= !!(WC->OriginalHeader);
 
-  // errs() << "LoopWhilifier: after HEADER, canWhilify --- " 
-  //        << std::to_string(canWhilify) << "\n";
-
-<<<<<<< HEAD
-  if (canWhilify) {
-    // (WC->OriginalHeader)->print(errs());
-  }
-=======
-  // if (canWhilify) {
-  //   (WC->OriginalHeader)->print(errs());
-  // }
->>>>>>> 40632901
-
 
   /*
    * Acquire latch
    */ 
   canWhilify &= (WC->NumLatches == 1);
 
-  // errs() << "LoopWhilifier: after LATCH, canWhilify --- "
-  //        << std::to_string(canWhilify) + "\n";
-
-  if (canWhilify) {
-    // (WC->OriginalLatch)->print(errs());
-  }
-
 
   /*
    * Acquire preheader
    */ 
   canWhilify &= !!(WC->OriginalPreHeader);
 
-  // errs() << "LoopWhilifier: after PREHEADER, canWhilify --- "
-  //        << std::to_string(canWhilify) + "\n";
-
-  if (canWhilify) {
-    // (WC->OriginalPreHeader)->print(errs());
-  }
-
 
   /*
    * Acquire exits
    */ 
   canWhilify &= ((WC->ExitEdges).size() > 0);
-
-  // errs() << "LoopWhilifier: after EXITS, canWhilify --- " 
-  //        << std::to_string(canWhilify) + "\n";
 
 
   /*
@@ -691,9 +658,6 @@
   if (canWhilify) {
     canWhilify &= this->isDoWhile(WC);
   }
-
-  // errs() << "LoopWhilifier: after LoopWhilifier::isDoWhile, canWhilify --- "
-  //        << std::to_string(canWhilify) + "\n";
 
 
   /*
