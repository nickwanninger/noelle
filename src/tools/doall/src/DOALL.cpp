--- conflicted
+++ resolved
@@ -155,58 +155,6 @@
     /*
      * There is at least one SCC that blocks DOALL to be applicable.
      */
-<<<<<<< HEAD
-    auto areAllDataLCDsFromDisjointMemoryAccesses = true;
-    auto domainSpaceAnalysis = LDI->getLoopIterationDomainSpaceAnalysis();
-    sccManager->iterateOverLoopCarriedDataDependences(scc, [
-      &areAllDataLCDsFromDisjointMemoryAccesses, domainSpaceAnalysis
-    ](DGEdge<Value> *dep) -> bool {
-      if (dep->isControlDependence()) return false;
-
-      if (!dep->isMemoryDependence()) {
-        areAllDataLCDsFromDisjointMemoryAccesses = false;
-        return true;
-      }
-
-      auto fromInst = dyn_cast<Instruction>(dep->getOutgoingT());
-      auto toInst = dyn_cast<Instruction>(dep->getIncomingT());
-      areAllDataLCDsFromDisjointMemoryAccesses &= fromInst && toInst && domainSpaceAnalysis->
-        areInstructionsAccessingDisjointMemoryLocationsBetweenIterations(fromInst, toInst);
-      return !areAllDataLCDsFromDisjointMemoryAccesses;
-    });
-    if (areAllDataLCDsFromDisjointMemoryAccesses) {
-      // if (this->verbose >= Verbosity::Maximal) {
-      //   scc->printMinimal(errs() << "SCC has memory LCDs that are disjoint between iterations!\n"); errs() << "\n";
-      // }
-      continue;
-    }
-
-    if (this->verbose != Verbosity::Disabled) {
-      errs() << "DOALL:   We found an SCC of type " << sccInfo->getType() << " of the loop that is non clonable and non commutative\n" ;
-      if (this->verbose >= Verbosity::Maximal) {
-        // scc->printMinimal(errs(), "DOALL:     ") ;
-        // DGPrinter::writeGraph<SCC, Value>("not-doall-loop-scc-" + std::to_string(LDI->getID()) + ".dot", scc);
-        errs() << "DOALL:     Loop-carried data dependences\n";
-        sccManager->iterateOverLoopCarriedDataDependences(scc, [](DGEdge<Value> *dep) -> bool {
-          assert(dep->isDataDependence());
-          auto fromInst = dep->getOutgoingT();
-          auto toInst = dep->getIncomingT();
-          errs() << "DOALL:       " ;
-          if (dep->isMemoryDependence()){
-            errs() << "- Via memory :";
-          } else {
-            errs() << "- Via variable :";
-          }
-          errs() << "\n";
-          errs() << "DOALL:          From: " << *fromInst << "\n"; ;
-          errs() << "DOALL:          To  : " << *toInst << "\n"; ;
-          return false;
-          }
-          );
-      }
-    }
-=======
->>>>>>> 9f6bcd69
     return false;
   }
 
