/*
 * Copyright 2019 - 2021 Angelo Matni, Simone Campanoni
 *
 * Permission is hereby granted, free of charge, to any person obtaining a copy of this software and associated documentation files (the "Software"), to deal in the Software without restriction, including without limitation the rights to use, copy, modify, merge, publish, distribute, sublicense, and/or sell copies of the Software, and to permit persons to whom the Software is furnished to do so, subject to the following conditions:

 * The above copyright notice and this permission notice shall be included in all copies or substantial portions of the Software.

 * THE SOFTWARE IS PROVIDED "AS IS", WITHOUT WARRANTY OF ANY KIND, EXPRESS OR IMPLIED, INCLUDING BUT NOT LIMITED TO THE WARRANTIES OF MERCHANTABILITY, FITNESS FOR A PARTICULAR PURPOSE AND NONINFRINGEMENT. 
 * IN NO EVENT SHALL THE AUTHORS OR COPYRIGHT HOLDERS BE LIABLE FOR ANY CLAIM, DAMAGES OR OTHER LIABILITY, WHETHER IN AN ACTION OF CONTRACT, TORT OR OTHERWISE, ARISING FROM, OUT OF OR IN CONNECTION WITH THE SOFTWARE OR THE USE OR OTHER DEALINGS IN THE SOFTWARE.
 */
#include "EnablersManager.hpp"

<<<<<<< HEAD
namespace llvm::noelle {
=======
namespace llvm::noelle{
>>>>>>> 1bcf4981

bool EnablersManager::applyEnablers (
    LoopDependenceInfo *LDI,
    Noelle &par,
    LoopDistribution &loopDist,
    LoopUnroll &loopUnroll,
    LoopWhilifier &loopWhilifier,
    LoopInvariantCodeMotion &loopInvariantCodeMotion,
    SCEVSimplification &scevSimplification
    ){

  /*
   * Apply loop distribution.
   */
  if (par.isTransformationEnabled(Transformation::LOOP_DISTRIBUTION_ID)){
    errs() << "EnablersManager:     Try to apply loop distribution\n";
    if (this->applyLoopDistribution(LDI, par, loopDist)){
      errs() << "EnablersManager:       Distributed loop\n";
      return true;
    }
  }

  /*
   * Try to devirtualize functions.
   */
  if (par.isTransformationEnabled(Transformation::DEVIRTUALIZER_ID)){
    errs() << "EnablersManager:     Try to devirtualize indirect calls\n";
    if (this->applyDevirtualizer(LDI, par, loopUnroll)){
      errs() << "EnablersManager:       Some calls have been devirtualized\n";
      return true;
    }
  }

  /*
   * Run the whilifier.
   */
  if (par.isTransformationEnabled(Transformation::LOOP_WHILIFIER_ID)){
    errs() << "EnablersManager:     Try to whilify loops\n";
    if (this->applyLoopWhilifier(LDI, par, loopWhilifier)){
      errs() << "EnablersManager:       The loop has been whilified\n";
      return true;
    }
  }

  /*
   * Run the extraction.
   */
  if (par.isTransformationEnabled(Transformation::LOOP_INVARIANT_CODE_MOTION_ID)){
    errs() << "EnablersManager:     Try to extract invariants out of loops\n";
    if (loopInvariantCodeMotion.extractInvariantsFromLoop(*LDI)){
      errs() << "EnablersManager:       Loop invariants have been extracted\n";
      return true;
    }
  }

  /*
   * Run the SCEV simplification pass
   */
  if (par.isTransformationEnabled(Transformation::SCEV_SIMPLIFICATION_ID)){
    errs() << "EnablersManager:     Try to simplify IV related SCEVs and their corresponding instructions in loops\n";
    if (scevSimplification.simplifyIVRelatedSCEVs(*LDI)){
      /*auto function = LDI->getLoopStructure()->getFunction();
        auto& SE = getAnalysis<ScalarEvolutionWrapperPass>(*function).getSE();
        if (scevSimplification.simplifyLoopGoverningIVGuards(*LDI, SE)){*/
      errs() << "EnablersManager:       Loop IV related SCEVs have been simplified\n";
      return true;
    }
    errs() << "EnablersManager:     Try to simplify constant SCEVs and their corresponding instructions in loops\n";
    if (scevSimplification.simplifyConstantPHIs(*LDI)){
      errs() << "EnablersManager:       Loop constant PHIs have been simplified\n";
      return true;
    }
  }

  return false;
}

bool EnablersManager::applyLoopWhilifier (
    LoopDependenceInfo *LDI,
    Noelle &par,
    LoopWhilifier &loopWhilifier
    ){
  assert(LDI != nullptr);

  /*
   * Check if we need to whilify the loop.
   */
  auto loopStructure = LDI->getLoopStructure();
  auto loopGoverningIVAttr = LDI->getLoopGoverningIVAttribution();
  if (  true
      && (loopGoverningIVAttr != nullptr)
      && (loopStructure->numberOfExitBasicBlocks() == 1)
     ){

    /*
     * The prologue is empty and the loop is in while form already.
     */
    return false;
  }

  /*
   * Whilify the loop
   */
  auto modified = loopWhilifier.whilifyLoop(*LDI);

  return modified;
}

bool EnablersManager::applyLoopDistribution (
    LoopDependenceInfo *LDI,
    Noelle &par,
    LoopDistribution &loopDist
    ){

  /*
   * Fetch the SCC manager.
   */
  auto sccManager = LDI->getSCCManager();

  /*
   * Fetch the SCCDAG of the loop.
   */
  auto SCCDAG = sccManager->getSCCDAG();

  /*
   * Define the set of SCCs to bring outside the loop.
   */
  std::set<SCC *> SCCsToBringOutsideParallelizedLoop{};

  /*
   * Collect all sequential SCCs.
   */
  std::set<SCC *> sequentialSCCs{};
  auto collectSequentialSCCsFunction = [sccManager,&sequentialSCCs](SCC *currentSCC) -> bool {

    /*
     * Fetch the SCC metadata.
     */
    auto sccInfo = sccManager->getSCCAttrs(currentSCC);

    /*
     * Check if the current SCC can be removed (e.g., because it is due to induction variables).
     * If it is, then we do not need to remove it from the loop to be parallelized.
     */
    if (  false
        || (!sccInfo->mustExecuteSequentially())
        || (sccInfo->canBeCloned())
        || (sccInfo->canBeClonedUsingLocalMemoryLocations())
       ){
      return false;
    }

    /*
     * The current SCC must run sequentially.
     */
    sequentialSCCs.insert(currentSCC);
    return false;
  } ;
  SCCDAG->iterateOverSCCs(collectSequentialSCCsFunction);

  /*
   * Check every sequential SCC of the loop and decide which ones to bring outside the loop to parallelize.
   */
  for (auto SCC : sequentialSCCs){

    /*
     * Try to bring the sequential SCC outside the loop.
     */
    std::set<Instruction *> instsRemoved;
    std::set<Instruction *> instsAdded;
    auto splitted = loopDist.splitLoop(*LDI, SCC, instsRemoved, instsAdded);
    if (!splitted){
      continue ;
    }

    /*
     * The SCC has been pulled out the loop.
     * We need to update all metadata about loops.
     * To do so, we currently quit and rerun noelle-enable
     */
    return true;
  }

  return false;
}

bool EnablersManager::applyDevirtualizer (
    LoopDependenceInfo *LDI,
    Noelle &par,
    LoopUnroll &loopUnroll
    ){

  /*
   * We want to fully unroll a loop if this can help the parallelization of an outer loop that includes it.
   *
   * One condition that allow this improvement is when the inner loop iterates over function pointers.
   * For example:
   * while (...){
   *    for (auto i=0; i < 10; i++){
   *      auto functionPtr = array[i];
   *      (*functionPtr)(...)
   *    }
   * }
   */

  /*
   * Fetch the loop information.
   */
  auto ls = LDI->getLoopStructure();
  auto IVM = LDI->getInductionVariableManager();

  /*
   * Check if the loop includes at least one call to unknown callee.
   */
  auto fullyUnroll = false;
  for (auto bb : ls->getBasicBlocks()){
    for (auto& inst : *bb){

      /*
       * Check if the instruction is a call one.
       */
      if (!isa<CallInst>(&inst)){
        continue ;
      }
      auto callInst = cast<CallInst>(&inst);

      /*
       * Check if the callee is known.
       */
      auto callee = callInst->getCalledFunction();
      if (callee != nullptr){
        continue ;
      }

      /*
       * The callee is unknown.
       *
       * Check if the callee is determined by the result of a load instruction.
       */
      auto calleePtr = callInst->getCalledOperand();
      if (!isa<LoadInst>(calleePtr)){
        continue ;
      }
      auto loadInst = cast<LoadInst>(calleePtr);

      /*
       * Check if the address of the load instruction is the result of a GEP.
       */
      auto addr = loadInst->getPointerOperand();
      if (!isa<GetElementPtrInst>(addr)){
        continue ;
      }
      auto addrComputation = cast<GetElementPtrInst>(addr);

      /*
       * Check if the GEP relies on an induction variable.
       */
      for (auto& idx : addrComputation->indices()){
        if (!isa<Instruction>(idx)){
          continue ;
        }
        auto instIdx = cast<Instruction>(idx);
        if (IVM->doesContributeToComputeAnInductionVariable(instIdx)){
          fullyUnroll = true;
          break ;
        }
      }
      if (fullyUnroll){
        break ;
      }
    }
  }
  if (!fullyUnroll){
    return false;
  }

<<<<<<< HEAD
  /*
   * Fully unroll the loop.
   */
  auto &loopFunction = *ls->getFunction();
  auto& LS = getAnalysis<LoopInfoWrapperPass>(loopFunction).getLoopInfo();
  auto& DT = getAnalysis<DominatorTreeWrapperPass>(loopFunction).getDomTree();
  auto& SE = getAnalysis<ScalarEvolutionWrapperPass>(loopFunction).getSE();
  auto& AC = getAnalysis<AssumptionCacheTracker>().getAssumptionCache(loopFunction);
  auto modified = loopUnroll.fullyUnrollLoop(*LDI, LS, DT, SE, AC);

  return modified;
}
=======
    /*
     * Fully unroll the loop.
     */
    auto &loopFunction = *ls->getFunction();
    auto& LS = getAnalysis<LoopInfoWrapperPass>(loopFunction).getLoopInfo();
    auto& DT = getAnalysis<DominatorTreeWrapperPass>(loopFunction).getDomTree();
    auto& SE = getAnalysis<ScalarEvolutionWrapperPass>(loopFunction).getSE();
    auto& AC = getAnalysis<AssumptionCacheTracker>().getAssumptionCache(loopFunction);
    auto modified = loopUnroll.fullyUnrollLoop(*LDI, LS, DT, SE, AC);

    return modified;
  }
>>>>>>> 1bcf4981

}<|MERGE_RESOLUTION|>--- conflicted
+++ resolved
@@ -10,313 +10,294 @@
  */
 #include "EnablersManager.hpp"
 
-<<<<<<< HEAD
 namespace llvm::noelle {
-=======
-namespace llvm::noelle{
->>>>>>> 1bcf4981
-
-bool EnablersManager::applyEnablers (
-    LoopDependenceInfo *LDI,
-    Noelle &par,
-    LoopDistribution &loopDist,
-    LoopUnroll &loopUnroll,
-    LoopWhilifier &loopWhilifier,
-    LoopInvariantCodeMotion &loopInvariantCodeMotion,
-    SCEVSimplification &scevSimplification
-    ){
-
-  /*
-   * Apply loop distribution.
-   */
-  if (par.isTransformationEnabled(Transformation::LOOP_DISTRIBUTION_ID)){
-    errs() << "EnablersManager:     Try to apply loop distribution\n";
-    if (this->applyLoopDistribution(LDI, par, loopDist)){
-      errs() << "EnablersManager:       Distributed loop\n";
-      return true;
-    }
-  }
-
-  /*
-   * Try to devirtualize functions.
-   */
-  if (par.isTransformationEnabled(Transformation::DEVIRTUALIZER_ID)){
-    errs() << "EnablersManager:     Try to devirtualize indirect calls\n";
-    if (this->applyDevirtualizer(LDI, par, loopUnroll)){
-      errs() << "EnablersManager:       Some calls have been devirtualized\n";
-      return true;
-    }
-  }
-
-  /*
-   * Run the whilifier.
-   */
-  if (par.isTransformationEnabled(Transformation::LOOP_WHILIFIER_ID)){
-    errs() << "EnablersManager:     Try to whilify loops\n";
-    if (this->applyLoopWhilifier(LDI, par, loopWhilifier)){
-      errs() << "EnablersManager:       The loop has been whilified\n";
-      return true;
-    }
-  }
-
-  /*
-   * Run the extraction.
-   */
-  if (par.isTransformationEnabled(Transformation::LOOP_INVARIANT_CODE_MOTION_ID)){
-    errs() << "EnablersManager:     Try to extract invariants out of loops\n";
-    if (loopInvariantCodeMotion.extractInvariantsFromLoop(*LDI)){
-      errs() << "EnablersManager:       Loop invariants have been extracted\n";
-      return true;
-    }
-  }
-
-  /*
-   * Run the SCEV simplification pass
-   */
-  if (par.isTransformationEnabled(Transformation::SCEV_SIMPLIFICATION_ID)){
-    errs() << "EnablersManager:     Try to simplify IV related SCEVs and their corresponding instructions in loops\n";
-    if (scevSimplification.simplifyIVRelatedSCEVs(*LDI)){
-      /*auto function = LDI->getLoopStructure()->getFunction();
-        auto& SE = getAnalysis<ScalarEvolutionWrapperPass>(*function).getSE();
-        if (scevSimplification.simplifyLoopGoverningIVGuards(*LDI, SE)){*/
-      errs() << "EnablersManager:       Loop IV related SCEVs have been simplified\n";
-      return true;
-    }
-    errs() << "EnablersManager:     Try to simplify constant SCEVs and their corresponding instructions in loops\n";
-    if (scevSimplification.simplifyConstantPHIs(*LDI)){
-      errs() << "EnablersManager:       Loop constant PHIs have been simplified\n";
-      return true;
-    }
-  }
-
-  return false;
-}
-
-bool EnablersManager::applyLoopWhilifier (
-    LoopDependenceInfo *LDI,
-    Noelle &par,
-    LoopWhilifier &loopWhilifier
-    ){
-  assert(LDI != nullptr);
-
-  /*
-   * Check if we need to whilify the loop.
-   */
-  auto loopStructure = LDI->getLoopStructure();
-  auto loopGoverningIVAttr = LDI->getLoopGoverningIVAttribution();
-  if (  true
-      && (loopGoverningIVAttr != nullptr)
-      && (loopStructure->numberOfExitBasicBlocks() == 1)
-     ){
-
-    /*
-     * The prologue is empty and the loop is in while form already.
-     */
-    return false;
-  }
-
-  /*
-   * Whilify the loop
-   */
-  auto modified = loopWhilifier.whilifyLoop(*LDI);
-
-  return modified;
-}
-
-bool EnablersManager::applyLoopDistribution (
-    LoopDependenceInfo *LDI,
-    Noelle &par,
-    LoopDistribution &loopDist
-    ){
-
-  /*
-   * Fetch the SCC manager.
-   */
-  auto sccManager = LDI->getSCCManager();
-
-  /*
-   * Fetch the SCCDAG of the loop.
-   */
-  auto SCCDAG = sccManager->getSCCDAG();
-
-  /*
-   * Define the set of SCCs to bring outside the loop.
-   */
-  std::set<SCC *> SCCsToBringOutsideParallelizedLoop{};
-
-  /*
-   * Collect all sequential SCCs.
-   */
-  std::set<SCC *> sequentialSCCs{};
-  auto collectSequentialSCCsFunction = [sccManager,&sequentialSCCs](SCC *currentSCC) -> bool {
-
-    /*
-     * Fetch the SCC metadata.
-     */
-    auto sccInfo = sccManager->getSCCAttrs(currentSCC);
-
-    /*
-     * Check if the current SCC can be removed (e.g., because it is due to induction variables).
-     * If it is, then we do not need to remove it from the loop to be parallelized.
-     */
-    if (  false
-        || (!sccInfo->mustExecuteSequentially())
-        || (sccInfo->canBeCloned())
-        || (sccInfo->canBeClonedUsingLocalMemoryLocations())
-       ){
+
+  bool EnablersManager::applyEnablers (
+      LoopDependenceInfo *LDI,
+      Noelle &par,
+      LoopDistribution &loopDist,
+      LoopUnroll &loopUnroll,
+      LoopWhilifier &loopWhilifier,
+      LoopInvariantCodeMotion &loopInvariantCodeMotion,
+      SCEVSimplification &scevSimplification
+      ){
+
+    /*
+     * Apply loop distribution.
+     */
+    if (par.isTransformationEnabled(Transformation::LOOP_DISTRIBUTION_ID)){
+      errs() << "EnablersManager:     Try to apply loop distribution\n";
+      if (this->applyLoopDistribution(LDI, par, loopDist)){
+        errs() << "EnablersManager:       Distributed loop\n";
+        return true;
+      }
+    }
+
+    /*
+     * Try to devirtualize functions.
+     */
+    if (par.isTransformationEnabled(Transformation::DEVIRTUALIZER_ID)){
+      errs() << "EnablersManager:     Try to devirtualize indirect calls\n";
+      if (this->applyDevirtualizer(LDI, par, loopUnroll)){
+        errs() << "EnablersManager:       Some calls have been devirtualized\n";
+        return true;
+      }
+    }
+
+    /*
+     * Run the whilifier.
+     */
+    if (par.isTransformationEnabled(Transformation::LOOP_WHILIFIER_ID)){
+      errs() << "EnablersManager:     Try to whilify loops\n";
+      if (this->applyLoopWhilifier(LDI, par, loopWhilifier)){
+        errs() << "EnablersManager:       The loop has been whilified\n";
+        return true;
+      }
+    }
+
+    /*
+     * Run the extraction.
+     */
+    if (par.isTransformationEnabled(Transformation::LOOP_INVARIANT_CODE_MOTION_ID)){
+      errs() << "EnablersManager:     Try to extract invariants out of loops\n";
+      if (loopInvariantCodeMotion.extractInvariantsFromLoop(*LDI)){
+        errs() << "EnablersManager:       Loop invariants have been extracted\n";
+        return true;
+      }
+    }
+
+    /*
+     * Run the SCEV simplification pass
+     */
+    if (par.isTransformationEnabled(Transformation::SCEV_SIMPLIFICATION_ID)){
+      errs() << "EnablersManager:     Try to simplify IV related SCEVs and their corresponding instructions in loops\n";
+      if (scevSimplification.simplifyIVRelatedSCEVs(*LDI)){
+        /*auto function = LDI->getLoopStructure()->getFunction();
+          auto& SE = getAnalysis<ScalarEvolutionWrapperPass>(*function).getSE();
+          if (scevSimplification.simplifyLoopGoverningIVGuards(*LDI, SE)){*/
+        errs() << "EnablersManager:       Loop IV related SCEVs have been simplified\n";
+        return true;
+      }
+      errs() << "EnablersManager:     Try to simplify constant SCEVs and their corresponding instructions in loops\n";
+      if (scevSimplification.simplifyConstantPHIs(*LDI)){
+        errs() << "EnablersManager:       Loop constant PHIs have been simplified\n";
+        return true;
+      }
+      }
+
       return false;
     }
 
-    /*
-     * The current SCC must run sequentially.
-     */
-    sequentialSCCs.insert(currentSCC);
-    return false;
-  } ;
-  SCCDAG->iterateOverSCCs(collectSequentialSCCsFunction);
-
-  /*
-   * Check every sequential SCC of the loop and decide which ones to bring outside the loop to parallelize.
-   */
-  for (auto SCC : sequentialSCCs){
-
-    /*
-     * Try to bring the sequential SCC outside the loop.
-     */
-    std::set<Instruction *> instsRemoved;
-    std::set<Instruction *> instsAdded;
-    auto splitted = loopDist.splitLoop(*LDI, SCC, instsRemoved, instsAdded);
-    if (!splitted){
-      continue ;
-    }
-
-    /*
-     * The SCC has been pulled out the loop.
-     * We need to update all metadata about loops.
-     * To do so, we currently quit and rerun noelle-enable
-     */
-    return true;
-  }
-
-  return false;
-}
-
-bool EnablersManager::applyDevirtualizer (
-    LoopDependenceInfo *LDI,
-    Noelle &par,
-    LoopUnroll &loopUnroll
-    ){
-
-  /*
-   * We want to fully unroll a loop if this can help the parallelization of an outer loop that includes it.
-   *
-   * One condition that allow this improvement is when the inner loop iterates over function pointers.
-   * For example:
-   * while (...){
-   *    for (auto i=0; i < 10; i++){
-   *      auto functionPtr = array[i];
-   *      (*functionPtr)(...)
-   *    }
-   * }
-   */
-
-  /*
-   * Fetch the loop information.
-   */
-  auto ls = LDI->getLoopStructure();
-  auto IVM = LDI->getInductionVariableManager();
-
-  /*
-   * Check if the loop includes at least one call to unknown callee.
-   */
-  auto fullyUnroll = false;
-  for (auto bb : ls->getBasicBlocks()){
-    for (auto& inst : *bb){
-
-      /*
-       * Check if the instruction is a call one.
-       */
-      if (!isa<CallInst>(&inst)){
-        continue ;
-      }
-      auto callInst = cast<CallInst>(&inst);
-
-      /*
-       * Check if the callee is known.
-       */
-      auto callee = callInst->getCalledFunction();
-      if (callee != nullptr){
-        continue ;
-      }
-
-      /*
-       * The callee is unknown.
-       *
-       * Check if the callee is determined by the result of a load instruction.
-       */
-      auto calleePtr = callInst->getCalledOperand();
-      if (!isa<LoadInst>(calleePtr)){
-        continue ;
-      }
-      auto loadInst = cast<LoadInst>(calleePtr);
-
-      /*
-       * Check if the address of the load instruction is the result of a GEP.
-       */
-      auto addr = loadInst->getPointerOperand();
-      if (!isa<GetElementPtrInst>(addr)){
-        continue ;
-      }
-      auto addrComputation = cast<GetElementPtrInst>(addr);
-
-      /*
-       * Check if the GEP relies on an induction variable.
-       */
-      for (auto& idx : addrComputation->indices()){
-        if (!isa<Instruction>(idx)){
+    bool EnablersManager::applyLoopWhilifier (
+        LoopDependenceInfo *LDI,
+        Noelle &par,
+        LoopWhilifier &loopWhilifier
+        ){
+      assert(LDI != nullptr);
+
+      /*
+       * Check if we need to whilify the loop.
+       */
+      auto loopStructure = LDI->getLoopStructure();
+      auto loopGoverningIVAttr = LDI->getLoopGoverningIVAttribution();
+      if (  true
+          && (loopGoverningIVAttr != nullptr)
+          && (loopStructure->numberOfExitBasicBlocks() == 1)
+         ){
+
+        /*
+         * The prologue is empty and the loop is in while form already.
+         */
+        return false;
+      }
+
+      /*
+       * Whilify the loop
+       */
+      auto modified = loopWhilifier.whilifyLoop(*LDI);
+
+      return modified;
+    }
+
+    bool EnablersManager::applyLoopDistribution (
+        LoopDependenceInfo *LDI,
+        Noelle &par,
+        LoopDistribution &loopDist
+        ){
+
+      /*
+       * Fetch the SCC manager.
+       */
+      auto sccManager = LDI->getSCCManager();
+
+      /*
+       * Fetch the SCCDAG of the loop.
+       */
+      auto SCCDAG = sccManager->getSCCDAG();
+
+      /*
+       * Define the set of SCCs to bring outside the loop.
+       */
+      std::set<SCC *> SCCsToBringOutsideParallelizedLoop{};
+
+      /*
+       * Collect all sequential SCCs.
+       */
+      std::set<SCC *> sequentialSCCs{};
+      auto collectSequentialSCCsFunction = [sccManager,&sequentialSCCs](SCC *currentSCC) -> bool {
+
+        /*
+         * Fetch the SCC metadata.
+         */
+        auto sccInfo = sccManager->getSCCAttrs(currentSCC);
+
+        /*
+         * Check if the current SCC can be removed (e.g., because it is due to induction variables).
+         * If it is, then we do not need to remove it from the loop to be parallelized.
+         */
+        if (  false
+            || (!sccInfo->mustExecuteSequentially())
+            || (sccInfo->canBeCloned())
+            || (sccInfo->canBeClonedUsingLocalMemoryLocations())
+           ){
+          return false;
+        }
+
+        /*
+         * The current SCC must run sequentially.
+         */
+        sequentialSCCs.insert(currentSCC);
+        return false;
+      } ;
+      SCCDAG->iterateOverSCCs(collectSequentialSCCsFunction);
+
+      /*
+       * Check every sequential SCC of the loop and decide which ones to bring outside the loop to parallelize.
+       */
+      for (auto SCC : sequentialSCCs){
+
+        /*
+         * Try to bring the sequential SCC outside the loop.
+         */
+        std::set<Instruction *> instsRemoved;
+        std::set<Instruction *> instsAdded;
+        auto splitted = loopDist.splitLoop(*LDI, SCC, instsRemoved, instsAdded);
+        if (!splitted){
           continue ;
         }
-        auto instIdx = cast<Instruction>(idx);
-        if (IVM->doesContributeToComputeAnInductionVariable(instIdx)){
-          fullyUnroll = true;
-          break ;
+
+        /*
+         * The SCC has been pulled out the loop.
+         * We need to update all metadata about loops.
+         * To do so, we currently quit and rerun noelle-enable
+         */
+        return true;
+      }
+
+      return false;
+    }
+
+    bool EnablersManager::applyDevirtualizer (
+        LoopDependenceInfo *LDI,
+        Noelle &par,
+        LoopUnroll &loopUnroll
+        ){
+
+      /*
+       * We want to fully unroll a loop if this can help the parallelization of an outer loop that includes it.
+       *
+       * One condition that allow this improvement is when the inner loop iterates over function pointers.
+       * For example:
+       * while (...){
+       *    for (auto i=0; i < 10; i++){
+       *      auto functionPtr = array[i];
+       *      (*functionPtr)(...)
+       *    }
+       * }
+       */
+
+      /*
+       * Fetch the loop information.
+       */
+      auto ls = LDI->getLoopStructure();
+      auto IVM = LDI->getInductionVariableManager();
+
+      /*
+       * Check if the loop includes at least one call to unknown callee.
+       */
+      auto fullyUnroll = false;
+      for (auto bb : ls->getBasicBlocks()){
+        for (auto& inst : *bb){
+
+          /*
+           * Check if the instruction is a call one.
+           */
+          if (!isa<CallInst>(&inst)){
+            continue ;
+          }
+          auto callInst = cast<CallInst>(&inst);
+
+          /*
+           * Check if the callee is known.
+           */
+          auto callee = callInst->getCalledFunction();
+          if (callee != nullptr){
+            continue ;
+          }
+
+          /*
+           * The callee is unknown.
+           *
+           * Check if the callee is determined by the result of a load instruction.
+           */
+          auto calleePtr = callInst->getCalledOperand();
+          if (!isa<LoadInst>(calleePtr)){
+            continue ;
+          }
+          auto loadInst = cast<LoadInst>(calleePtr);
+
+          /*
+           * Check if the address of the load instruction is the result of a GEP.
+           */
+          auto addr = loadInst->getPointerOperand();
+          if (!isa<GetElementPtrInst>(addr)){
+            continue ;
+          }
+          auto addrComputation = cast<GetElementPtrInst>(addr);
+
+          /*
+           * Check if the GEP relies on an induction variable.
+           */
+          for (auto& idx : addrComputation->indices()){
+            if (!isa<Instruction>(idx)){
+              continue ;
+            }
+            auto instIdx = cast<Instruction>(idx);
+            if (IVM->doesContributeToComputeAnInductionVariable(instIdx)){
+              fullyUnroll = true;
+              break ;
+            }
+          }
+          if (fullyUnroll){
+            break ;
+          }
         }
       }
-      if (fullyUnroll){
-        break ;
-      }
-    }
-  }
-  if (!fullyUnroll){
-    return false;
-  }
-
-<<<<<<< HEAD
-  /*
-   * Fully unroll the loop.
-   */
-  auto &loopFunction = *ls->getFunction();
-  auto& LS = getAnalysis<LoopInfoWrapperPass>(loopFunction).getLoopInfo();
-  auto& DT = getAnalysis<DominatorTreeWrapperPass>(loopFunction).getDomTree();
-  auto& SE = getAnalysis<ScalarEvolutionWrapperPass>(loopFunction).getSE();
-  auto& AC = getAnalysis<AssumptionCacheTracker>().getAssumptionCache(loopFunction);
-  auto modified = loopUnroll.fullyUnrollLoop(*LDI, LS, DT, SE, AC);
-
-  return modified;
-}
-=======
-    /*
-     * Fully unroll the loop.
-     */
-    auto &loopFunction = *ls->getFunction();
-    auto& LS = getAnalysis<LoopInfoWrapperPass>(loopFunction).getLoopInfo();
-    auto& DT = getAnalysis<DominatorTreeWrapperPass>(loopFunction).getDomTree();
-    auto& SE = getAnalysis<ScalarEvolutionWrapperPass>(loopFunction).getSE();
-    auto& AC = getAnalysis<AssumptionCacheTracker>().getAssumptionCache(loopFunction);
-    auto modified = loopUnroll.fullyUnrollLoop(*LDI, LS, DT, SE, AC);
-
-    return modified;
-  }
->>>>>>> 1bcf4981
-
-}+      if (!fullyUnroll){
+        return false;
+      }
+
+      /*
+       * Fully unroll the loop.
+       */
+      auto &loopFunction = *ls->getFunction();
+      auto& LS = getAnalysis<LoopInfoWrapperPass>(loopFunction).getLoopInfo();
+      auto& DT = getAnalysis<DominatorTreeWrapperPass>(loopFunction).getDomTree();
+      auto& SE = getAnalysis<ScalarEvolutionWrapperPass>(loopFunction).getSE();
+      auto& AC = getAnalysis<AssumptionCacheTracker>().getAssumptionCache(loopFunction);
+      auto modified = loopUnroll.fullyUnrollLoop(*LDI, LS, DT, SE, AC);
+
+      return modified;
+    }
+
+  }