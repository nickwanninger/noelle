--- conflicted
+++ resolved
@@ -1,20 +1,12 @@
-<<<<<<< HEAD
 EXTERNAL_OPTIONS=
-=======
 DEBUG?=0
 JOBS?=8
->>>>>>> 70fe523d
 
 all: src
 
 external:
-<<<<<<< HEAD
-	cd external ; make $(EXTERNAL_OPTIONS) ;
-
-=======
-	cd external ; make DEBUG=$(DEBUG) JOBS=$(JOBS);
+	cd external ; make DEBUG=$(DEBUG) JOBS=$(JOBS) $(EXTERNAL_OPTIONS);
  
->>>>>>> 70fe523d
 src: external
 	cd src ; make ; 
 
